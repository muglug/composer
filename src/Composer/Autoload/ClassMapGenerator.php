--- conflicted
+++ resolved
@@ -44,25 +44,17 @@
     /**
      * Iterate over all files in the given directory searching for classes
      *
-<<<<<<< HEAD
-     * @param Iterator|string $path      The path to search in or an iterator
-     * @param string          $blacklist Regex that matches against the file path that exclude from the classmap.
-=======
      * @param \Iterator|string $path      The path to search in or an iterator
      * @param string           $whitelist Regex that matches against the file path
      * @param IOInterface      $io        IO object
      * @param string           $namespace Optional namespace prefix to filter by
->>>>>>> 1d8f05f1
      *
      * @return array A class map array
      *
      * @throws \RuntimeException When the path is neither an existing file nor directory
      */
-<<<<<<< HEAD
-    public static function createMap($path, $blacklist = '')
-=======
     public static function createMap($path, $whitelist = null, IOInterface $io = null, $namespace = null)
->>>>>>> 1d8f05f1
+    // RKERNER: public static function createMap($path, $blacklist = '')
     {
         if (is_string($path)) {
             if (is_file($path)) {
@@ -86,7 +78,8 @@
                 continue;
             }
 
-            if ($blacklist && preg_match($blacklist, strtr($filePath, '\\', '/'))) {
+            if ($whitelist && !preg_match($whitelist, strtr($filePath, '\\', '/'))) {
+            // RKERNER: if ($blacklist && preg_match($blacklist, strtr($filePath, '\\', '/'))) {
                 continue;
             }
 
