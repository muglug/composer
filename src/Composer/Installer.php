<?php

/*
 * This file is part of Composer.
 *
 * (c) Nils Adermann <naderman@naderman.de>
 *     Jordi Boggiano <j.boggiano@seld.be>
 *
 * For the full copyright and license information, please view the LICENSE
 * file that was distributed with this source code.
 */

namespace Composer;

use Composer\Autoload\AutoloadGenerator;
use Composer\DependencyResolver\DefaultPolicy;
use Composer\DependencyResolver\Operation\UpdateOperation;
use Composer\DependencyResolver\Operation\InstallOperation;
use Composer\DependencyResolver\Operation\UninstallOperation;
use Composer\DependencyResolver\Operation\OperationInterface;
use Composer\DependencyResolver\Pool;
use Composer\DependencyResolver\Request;
use Composer\DependencyResolver\Rule;
use Composer\DependencyResolver\Solver;
use Composer\DependencyResolver\SolverProblemsException;
use Composer\Downloader\DownloadManager;
use Composer\EventDispatcher\EventDispatcher;
use Composer\Installer\InstallationManager;
use Composer\Installer\InstallerEvents;
use Composer\Installer\NoopInstaller;
use Composer\IO\IOInterface;
use Composer\Json\JsonFile;
use Composer\Package\AliasPackage;
use Composer\Package\Link;
use Composer\Package\LinkConstraint\VersionConstraint;
use Composer\Package\Locker;
use Composer\Package\PackageInterface;
use Composer\Package\RootPackageInterface;
use Composer\Repository\CompositeRepository;
use Composer\Repository\InstalledArrayRepository;
use Composer\Repository\InstalledFilesystemRepository;
use Composer\Repository\PlatformRepository;
use Composer\Repository\RepositoryInterface;
use Composer\Repository\RepositoryManager;
use Composer\Script\ScriptEvents;

/**
 * @author Jordi Boggiano <j.boggiano@seld.be>
 * @author Beau Simensen <beau@dflydev.com>
 * @author Konstantin Kudryashov <ever.zet@gmail.com>
 * @author Nils Adermann <naderman@naderman.de>
 */
class Installer
{
    /**
     * @var IOInterface
     */
    protected $io;

    /**
     * @var Config
     */
    protected $config;

    /**
     * @var RootPackageInterface
     */
    protected $package;

    /**
     * @var DownloadManager
     */
    protected $downloadManager;

    /**
     * @var RepositoryManager
     */
    protected $repositoryManager;

    /**
     * @var Locker
     */
    protected $locker;

    /**
     * @var InstallationManager
     */
    protected $installationManager;

    /**
     * @var EventDispatcher
     */
    protected $eventDispatcher;

    /**
     * @var AutoloadGenerator
     */
    protected $autoloadGenerator;

    protected $preferSource = false;
    protected $preferDist = false;
    protected $optimizeAutoloader = false;
    protected $devMode = false;
    protected $dryRun = false;
    protected $verbose = false;
    protected $update = false;
    protected $runScripts = true;
    protected $ignorePlatformPackage = false;
    /**
     * Array of package names/globs flagged for update
     *
     * @var array|null
     */
    protected $updateWhitelist = null;
    protected $whitelistDependencies = false;

    /**
     * @var array
     */
    protected $suggestedPackages;

    /**
     * @var RepositoryInterface
     */
    protected $additionalInstalledRepository;

    /**
     * Constructor
     *
     * @param IOInterface          $io
     * @param Config               $config
     * @param RootPackageInterface $package
     * @param DownloadManager      $downloadManager
     * @param RepositoryManager    $repositoryManager
     * @param Locker               $locker
     * @param InstallationManager  $installationManager
     * @param EventDispatcher      $eventDispatcher
     * @param AutoloadGenerator    $autoloadGenerator
     */
    public function __construct(IOInterface $io, Config $config, RootPackageInterface $package, DownloadManager $downloadManager, RepositoryManager $repositoryManager, Locker $locker, InstallationManager $installationManager, EventDispatcher $eventDispatcher, AutoloadGenerator $autoloadGenerator)
    {
        $this->io = $io;
        $this->config = $config;
        $this->package = $package;
        $this->downloadManager = $downloadManager;
        $this->repositoryManager = $repositoryManager;
        $this->locker = $locker;
        $this->installationManager = $installationManager;
        $this->eventDispatcher = $eventDispatcher;
        $this->autoloadGenerator = $autoloadGenerator;
    }

    /**
     * Run installation (or update)
     *
     * @return int 0 on success or a positive error code on failure
     *
     * @throws \Exception
     */
    public function run()
    {
        if ($this->dryRun) {
            $this->verbose = true;
            $this->runScripts = false;
            $this->installationManager->addInstaller(new NoopInstaller);
            $this->mockLocalRepositories($this->repositoryManager);
        }

        // TODO remove this BC feature at some point
        // purge old require-dev packages to avoid conflicts with the new way of handling dev requirements
        $devRepo = new InstalledFilesystemRepository(new JsonFile($this->config->get('vendor-dir').'/composer/installed_dev.json'));
        if ($devRepo->getPackages()) {
            $this->io->write('<warning>BC Notice: Removing old dev packages to migrate to the new require-dev handling.</warning>');
            foreach ($devRepo->getPackages() as $package) {
                if ($this->installationManager->isPackageInstalled($devRepo, $package)) {
                    $this->installationManager->uninstall($devRepo, new UninstallOperation($package));
                }
            }
            unlink($this->config->get('vendor-dir').'/composer/installed_dev.json');
        }
        unset($devRepo, $package);
        // end BC

        if ($this->runScripts) {
            // dispatch pre event
            $eventName = $this->update ? ScriptEvents::PRE_UPDATE_CMD : ScriptEvents::PRE_INSTALL_CMD;
            $this->eventDispatcher->dispatchCommandEvent($eventName, $this->devMode);
        }

        $this->downloadManager->setPreferSource($this->preferSource);
        $this->downloadManager->setPreferDist($this->preferDist);

        // clone root package to have one in the installed repo that does not require anything
        // we don't want it to be uninstallable, but its requirements should not conflict
        // with the lock file for example
        $installedRootPackage = clone $this->package;
        $installedRootPackage->setRequires(array());
        $installedRootPackage->setDevRequires(array());

        // create installed repo, this contains all local packages + platform packages (php & extensions)
        $localRepo = $this->repositoryManager->getLocalRepository();
        $platformRepo = new PlatformRepository();
        $repos = array(
            $localRepo,
            new InstalledArrayRepository(array($installedRootPackage)),
            $platformRepo,
        );
        $installedRepo = new CompositeRepository($repos);
        if ($this->additionalInstalledRepository) {
            $installedRepo->addRepository($this->additionalInstalledRepository);
        }

        $aliases = $this->getRootAliases();
        $this->aliasPlatformPackages($platformRepo, $aliases);

        try {
            $this->suggestedPackages = array();
            $res = $this->doInstall($localRepo, $installedRepo, $platformRepo, $aliases, $this->devMode);
            if ($res !== 0) {
                return $res;
            }
        } catch (\Exception $e) {
            $this->installationManager->notifyInstalls();

            throw $e;
        }
        $this->installationManager->notifyInstalls();

        // output suggestions if we're in dev mode
        if ($this->devMode) {
            foreach ($this->suggestedPackages as $suggestion) {
                $target = $suggestion['target'];
                foreach ($installedRepo->getPackages() as $package) {
                    if (in_array($target, $package->getNames())) {
                        continue 2;
                    }
                }

                $this->io->write($suggestion['source'].' suggests installing '.$suggestion['target'].' ('.$suggestion['reason'].')');
            }
        }

        if (!$this->dryRun) {
            // write lock
            if ($this->update || !$this->locker->isLocked()) {
                $localRepo->reload();

                // if this is not run in dev mode and the root has dev requires, the lock must
                // contain null to prevent dev installs from a non-dev lock
                $devPackages = ($this->devMode || !$this->package->getDevRequires()) ? array() : null;

                // split dev and non-dev requirements by checking what would be removed if we update without the dev requirements
                if ($this->devMode && $this->package->getDevRequires()) {
                    $policy = $this->createPolicy();
                    $pool = $this->createPool(true);
                    $pool->addRepository($installedRepo, $aliases);

                    // creating requirements request
                    $request = $this->createRequest($pool, $this->package, $platformRepo);
                    $request->updateAll();
                    foreach ($this->package->getRequires() as $link) {
                        $request->install($link->getTarget(), $link->getConstraint());
                    }

                    $this->eventDispatcher->dispatchInstallerEvent(InstallerEvents::PRE_DEPENDENCIES_SOLVING, $policy, $pool, $installedRepo, $request);
                    $solver = new Solver($policy, $pool, $installedRepo);
                    $ops = $solver->solve($request, $this->ignorePlatformPackage);
                    $this->eventDispatcher->dispatchInstallerEvent(InstallerEvents::POST_DEPENDENCIES_SOLVING, $policy, $pool, $installedRepo, $request, $ops);
                    foreach ($ops as $op) {
                        if ($op->getJobType() === 'uninstall') {
                            $devPackages[] = $op->getPackage();
                        }
                    }
                }

                $platformReqs = $this->extractPlatformRequirements($this->package->getRequires());
                $platformDevReqs = $this->devMode ? $this->extractPlatformRequirements($this->package->getDevRequires()) : array();

                $updatedLock = $this->locker->setLockData(
                    array_diff($localRepo->getCanonicalPackages(), (array) $devPackages),
                    $devPackages,
                    $platformReqs,
                    $platformDevReqs,
                    $aliases,
                    $this->package->getMinimumStability(),
                    $this->package->getStabilityFlags(),
                    $this->package->getPreferStable()
                );
                if ($updatedLock) {
                    $this->io->write('<info>Writing lock file</info>');
                }
            }

            // write autoloader
            if ($this->optimizeAutoloader) {
                $this->io->write('<info>Generating optimized autoload files</info>');
            } else {
                $this->io->write('<info>Generating autoload files</info>');
            }

            $this->autoloadGenerator->setDevMode($this->devMode);
            $this->autoloadGenerator->dump($this->config, $localRepo, $this->package, $this->installationManager, 'composer', $this->optimizeAutoloader);

            if ($this->runScripts) {
                // dispatch post event
                $eventName = $this->update ? ScriptEvents::POST_UPDATE_CMD : ScriptEvents::POST_INSTALL_CMD;
                $this->eventDispatcher->dispatchCommandEvent($eventName, $this->devMode);
            }

            $vendorDir = $this->config->get('vendor-dir');
            if (is_dir($vendorDir)) {
                touch($vendorDir);
            }
        }

        return 0;
    }

    protected function doInstall($localRepo, $installedRepo, $platformRepo, $aliases, $withDevReqs)
    {
        // init vars
        $lockedRepository = null;
        $repositories = null;

        // initialize locker to create aliased packages
        $installFromLock = false;
        if (!$this->update && $this->locker->isLocked()) {
            $installFromLock = true;
            try {
                $lockedRepository = $this->locker->getLockedRepository($withDevReqs);
            } catch (\RuntimeException $e) {
                // if there are dev requires, then we really can not install
                if ($this->package->getDevRequires()) {
                    throw $e;
                }
                // no require-dev in composer.json and the lock file was created with no dev info, so skip them
                $lockedRepository = $this->locker->getLockedRepository();
            }
        }

        $this->whitelistUpdateDependencies(
            $localRepo,
            $withDevReqs,
            $this->package->getRequires(),
            $this->package->getDevRequires()
        );

        $this->io->write('<info>Loading composer repositories with package information</info>');

        // creating repository pool
        $policy = $this->createPolicy();
        $pool = $this->createPool($withDevReqs);
        $pool->addRepository($installedRepo, $aliases);
        if ($installFromLock) {
            $pool->addRepository($lockedRepository, $aliases);
        }

        if (!$installFromLock) {
            $repositories = $this->repositoryManager->getRepositories();
            foreach ($repositories as $repository) {
                $pool->addRepository($repository, $aliases);
            }
        }

        // creating requirements request
        $request = $this->createRequest($pool, $this->package, $platformRepo);

        if (!$installFromLock) {
            // remove unstable packages from the localRepo if they don't match the current stability settings
            $removedUnstablePackages = array();
            foreach ($localRepo->getPackages() as $package) {
                if (
                    !$pool->isPackageAcceptable($package->getNames(), $package->getStability())
                    && $this->installationManager->isPackageInstalled($localRepo, $package)
                ) {
                    $removedUnstablePackages[$package->getName()] = true;
                    $request->remove($package->getName(), new VersionConstraint('=', $package->getVersion()));
                }
            }
        }

        if ($this->update) {
            $this->io->write('<info>Updating dependencies'.($withDevReqs?' (including require-dev)':'').'</info>');

            $request->updateAll();

            if ($withDevReqs) {
                $links = array_merge($this->package->getRequires(), $this->package->getDevRequires());
            } else {
                $links = $this->package->getRequires();
            }

            foreach ($links as $link) {
                $request->install($link->getTarget(), $link->getConstraint());
            }

            // if the updateWhitelist is enabled, packages not in it are also fixed
            // to the version specified in the lock, or their currently installed version
            if ($this->updateWhitelist) {
                if ($this->locker->isLocked()) {
                    try {
                        $currentPackages = $this->locker->getLockedRepository($withDevReqs)->getPackages();
                    } catch (\RuntimeException $e) {
                        // fetch only non-dev packages from lock if doing a dev update fails due to a previously incomplete lock file
                        $currentPackages = $this->locker->getLockedRepository()->getPackages();
                    }
                } else {
                    $currentPackages = $installedRepo->getPackages();
                }

                // collect packages to fixate from root requirements as well as installed packages
                $candidates = array();
                foreach ($links as $link) {
                    $candidates[$link->getTarget()] = true;
                }
                foreach ($localRepo->getPackages() as $package) {
                    $candidates[$package->getName()] = true;
                }

                // fix them to the version in lock (or currently installed) if they are not updateable
                foreach ($candidates as $candidate => $dummy) {
                    foreach ($currentPackages as $curPackage) {
                        if ($curPackage->getName() === $candidate) {
                            if (!$this->isUpdateable($curPackage) && !isset($removedUnstablePackages[$curPackage->getName()])) {
                                $constraint = new VersionConstraint('=', $curPackage->getVersion());
                                $request->install($curPackage->getName(), $constraint);
                            }
                            break;
                        }
                    }
                }
            }
        } elseif ($installFromLock) {
            $this->io->write('<info>Installing dependencies'.($withDevReqs?' (including require-dev)':'').' from lock file</info>');

            if (!$this->locker->isFresh()) {
                $this->io->write('<warning>Warning: The lock file is not up to date with the latest changes in composer.json. You may be getting outdated dependencies. Run update to update them.</warning>');
            }

            foreach ($lockedRepository->getPackages() as $package) {
                $version = $package->getVersion();
                if (isset($aliases[$package->getName()][$version])) {
                    $version = $aliases[$package->getName()][$version]['alias_normalized'];
                }
                $constraint = new VersionConstraint('=', $version);
                $constraint->setPrettyString($package->getPrettyVersion());
                $request->install($package->getName(), $constraint);
            }

            foreach ($this->locker->getPlatformRequirements($withDevReqs) as $link) {
                $request->install($link->getTarget(), $link->getConstraint());
            }
        } else {
            $this->io->write('<info>Installing dependencies'.($withDevReqs?' (including require-dev)':'').'</info>');

            if ($withDevReqs) {
                $links = array_merge($this->package->getRequires(), $this->package->getDevRequires());
            } else {
                $links = $this->package->getRequires();
            }

            foreach ($links as $link) {
                $request->install($link->getTarget(), $link->getConstraint());
            }
        }

        // force dev packages to have the latest links if we update or install from a (potentially new) lock
        $this->processDevPackages($localRepo, $pool, $policy, $repositories, $lockedRepository, $installFromLock, 'force-links');

        // solve dependencies
        $this->eventDispatcher->dispatchInstallerEvent(InstallerEvents::PRE_DEPENDENCIES_SOLVING, $policy, $pool, $installedRepo, $request);
        $solver = new Solver($policy, $pool, $installedRepo);
        try {
            $operations = $solver->solve($request, $this->ignorePlatformPackage);
            $this->eventDispatcher->dispatchInstallerEvent(InstallerEvents::POST_DEPENDENCIES_SOLVING, $policy, $pool, $installedRepo, $request, $operations);
        } catch (SolverProblemsException $e) {
            $this->io->write('<error>Your requirements could not be resolved to an installable set of packages.</error>');
            $this->io->write($e->getMessage());

            return max(1, $e->getCode());
        }

        // force dev packages to be updated if we update or install from a (potentially new) lock
        $operations = $this->processDevPackages($localRepo, $pool, $policy, $repositories, $lockedRepository, $installFromLock, 'force-updates', $operations);

        // execute operations
        if (!$operations) {
            $this->io->write('Nothing to install or update');
        }

        $operations = $this->movePluginsToFront($operations);
        $operations = $this->moveUninstallsToFront($operations);

        foreach ($operations as $operation) {
            // collect suggestions
            if ('install' === $operation->getJobType()) {
                foreach ($operation->getPackage()->getSuggests() as $target => $reason) {
                    $this->suggestedPackages[] = array(
                        'source' => $operation->getPackage()->getPrettyName(),
                        'target' => $target,
                        'reason' => $reason,
                    );
                }
            }

            // not installing from lock, force dev packages' references if they're in root package refs
            if (!$installFromLock) {
                $package = null;
                if ('update' === $operation->getJobType()) {
                    $package = $operation->getTargetPackage();
                } elseif ('install' === $operation->getJobType()) {
                    $package = $operation->getPackage();
                }
                if ($package && $package->isDev()) {
                    $references = $this->package->getReferences();
                    if (isset($references[$package->getName()])) {
                        $package->setSourceReference($references[$package->getName()]);
                        $package->setDistReference($references[$package->getName()]);
                    }
                }
                if ('update' === $operation->getJobType()
                    && $operation->getTargetPackage()->isDev()
                    && $operation->getTargetPackage()->getVersion() === $operation->getInitialPackage()->getVersion()
                    && $operation->getTargetPackage()->getSourceReference() === $operation->getInitialPackage()->getSourceReference()
                ) {
                    if ($this->io->isDebug()) {
                        $this->io->write('  - Skipping update of '. $operation->getTargetPackage()->getPrettyName().' to the same reference-locked version');
                        $this->io->write('');
                    }

                    continue;
                }
            }

            $event = 'Composer\Script\ScriptEvents::PRE_PACKAGE_'.strtoupper($operation->getJobType());
            if (defined($event) && $this->runScripts) {
                $this->eventDispatcher->dispatchPackageEvent(constant($event), $this->devMode, $operation);
            }

            // output non-alias ops in dry run, output alias ops in debug verbosity
            if ($this->dryRun && false === strpos($operation->getJobType(), 'Alias')) {
                $this->io->write('  - ' . $operation);
                $this->io->write('');
            } elseif ($this->io->isDebug() && false !== strpos($operation->getJobType(), 'Alias')) {
                $this->io->write('  - ' . $operation);
                $this->io->write('');
            }

            $this->installationManager->execute($localRepo, $operation);

            // output reasons why the operation was ran, only for install/update operations
            if ($this->verbose && $this->io->isVeryVerbose() && in_array($operation->getJobType(), array('install', 'update'))) {
                $reason = $operation->getReason();
                if ($reason instanceof Rule) {
                    switch ($reason->getReason()) {
                        case Rule::RULE_JOB_INSTALL:
                            $this->io->write('    REASON: Required by root: '.$reason->getPrettyString());
                            $this->io->write('');
                            break;
                        case Rule::RULE_PACKAGE_REQUIRES:
                            $this->io->write('    REASON: '.$reason->getPrettyString());
                            $this->io->write('');
                            break;
                    }
                }
            }

            $event = 'Composer\Script\ScriptEvents::POST_PACKAGE_'.strtoupper($operation->getJobType());
            if (defined($event) && $this->runScripts) {
                $this->eventDispatcher->dispatchPackageEvent(constant($event), $this->devMode, $operation);
            }

            if (!$this->dryRun) {
                $localRepo->write();
            }
        }

        return 0;
    }

    /**
     * Workaround: if your packages depend on plugins, we must be sure
     * that those are installed / updated first; else it would lead to packages
     * being installed multiple times in different folders, when running Composer
     * twice.
     *
     * While this does not fix the root-causes of https://github.com/composer/composer/issues/1147,
     * it at least fixes the symptoms and makes usage of composer possible (again)
     * in such scenarios.
     *
     * @param  OperationInterface[] $operations
     * @return OperationInterface[] reordered operation list
     */
    private function movePluginsToFront(array $operations)
    {
        $installerOps = array();
        foreach ($operations as $idx => $op) {
            if ($op instanceof InstallOperation) {
                $package = $op->getPackage();
            } elseif ($op instanceof UpdateOperation) {
                $package = $op->getTargetPackage();
            } else {
                continue;
            }

            if ($package->getType() === 'composer-plugin' || $package->getType() === 'composer-installer') {
                // ignore requirements to platform or composer-plugin-api
                $requires = array_keys($package->getRequires());
                foreach ($requires as $index => $req) {
                    if ($req === 'composer-plugin-api' || preg_match(PlatformRepository::PLATFORM_PACKAGE_REGEX, $req)) {
                        unset($requires[$index]);
                    }
                }
                // if there are no other requirements, move the plugin to the top of the op list
                if (!count($requires)) {
                    $installerOps[] = $op;
                    unset($operations[$idx]);
                }
            }
        }

        return array_merge($installerOps, $operations);
    }

    /**
     * Removals of packages should be executed before installations in
     * case two packages resolve to the same path (due to custom installers)
     *
     * @param  OperationInterface[] $operations
     * @return OperationInterface[] reordered operation list
     */
    private function moveUninstallsToFront(array $operations)
    {
        $uninstOps = array();
        foreach ($operations as $idx => $op) {
            if ($op instanceof UninstallOperation) {
                $uninstOps[] = $op;
                unset($operations[$idx]);
            }
        }

        return array_merge($uninstOps, $operations);
    }

    private function createPool($withDevReqs)
    {
        $minimumStability = $this->package->getMinimumStability();
        $stabilityFlags = $this->package->getStabilityFlags();

        if (!$this->update && $this->locker->isLocked()) {
            $minimumStability = $this->locker->getMinimumStability();
            $stabilityFlags = $this->locker->getStabilityFlags();
        }

        $requires = $this->package->getRequires();
        if ($withDevReqs) {
            $requires = array_merge($requires, $this->package->getDevRequires());
        }
        $rootConstraints = array();
        foreach ($requires as $req => $constraint) {
            $rootConstraints[$req] = $constraint->getConstraint();
        }

        return new Pool($minimumStability, $stabilityFlags, $rootConstraints);
    }

    private function createPolicy()
    {
        $preferStable = null;
        if (!$this->update && $this->locker->isLocked()) {
            $preferStable = $this->locker->getPreferStable();
        }
        // old lock file without prefer stable will return null
        // so in this case we use the composer.json info
        if (null === $preferStable) {
            $preferStable = $this->package->getPreferStable();
        }

        return new DefaultPolicy($preferStable);
    }

    private function createRequest(Pool $pool, RootPackageInterface $rootPackage, PlatformRepository $platformRepo)
    {
        $request = new Request($pool);

        $constraint = new VersionConstraint('=', $rootPackage->getVersion());
        $constraint->setPrettyString($rootPackage->getPrettyVersion());
        $request->install($rootPackage->getName(), $constraint);

        $fixedPackages = $platformRepo->getPackages();
        if ($this->additionalInstalledRepository) {
            $additionalFixedPackages = $this->additionalInstalledRepository->getPackages();
            $fixedPackages = array_merge($fixedPackages, $additionalFixedPackages);
        }

        // fix the version of all platform packages + additionally installed packages
        // to prevent the solver trying to remove or update those
        $provided = $rootPackage->getProvides();
        foreach ($fixedPackages as $package) {
            $constraint = new VersionConstraint('=', $package->getVersion());
            $constraint->setPrettyString($package->getPrettyVersion());

            // skip platform packages that are provided by the root package
            if ($package->getRepository() !== $platformRepo
                || !isset($provided[$package->getName()])
                || !$provided[$package->getName()]->getConstraint()->matches($constraint)
            ) {
                $request->install($package->getName(), $constraint);
            }
        }

        return $request;
    }

    private function processDevPackages($localRepo, $pool, $policy, $repositories, $lockedRepository, $installFromLock, $task, array $operations = null)
    {
        if ($task === 'force-updates' && null === $operations) {
            throw new \InvalidArgumentException('Missing operations argument');
        }
        if ($task === 'force-links') {
            $operations = array();
        }

        foreach ($localRepo->getCanonicalPackages() as $package) {
            // skip non-dev packages
            if (!$package->isDev()) {
                continue;
            }

            // skip packages that will be updated/uninstalled
            foreach ($operations as $operation) {
                if (('update' === $operation->getJobType() && $operation->getInitialPackage()->equals($package))
                    || ('uninstall' === $operation->getJobType() && $operation->getPackage()->equals($package))
                ) {
                    continue 2;
                }
            }

            // force update to locked version if it does not match the installed version
            if ($installFromLock) {
                foreach ($lockedRepository->findPackages($package->getName()) as $lockedPackage) {
                    if ($lockedPackage->isDev() && $lockedPackage->getVersion() === $package->getVersion()) {
                        if ($task === 'force-links') {
                            $package->setRequires($lockedPackage->getRequires());
                            $package->setConflicts($lockedPackage->getConflicts());
                            $package->setProvides($lockedPackage->getProvides());
                            $package->setReplaces($lockedPackage->getReplaces());
                        } elseif ($task === 'force-updates') {
                            if (($lockedPackage->getSourceReference() && $lockedPackage->getSourceReference() !== $package->getSourceReference())
                                || ($lockedPackage->getDistReference() && $lockedPackage->getDistReference() !== $package->getDistReference())
                            ) {
                                $operations[] = new UpdateOperation($package, $lockedPackage);
                            }
                        }

                        break;
                    }
                }
            } else {
                // force update to latest on update
                if ($this->update) {
                    // skip package if the whitelist is enabled and it is not in it
                    if ($this->updateWhitelist && !$this->isUpdateable($package)) {
                        continue;
                    }

                    // find similar packages (name/version) in all repositories
                    $matches = $pool->whatProvides($package->getName(), new VersionConstraint('=', $package->getVersion()));
                    foreach ($matches as $index => $match) {
                        // skip local packages
                        if (!in_array($match->getRepository(), $repositories, true)) {
                            unset($matches[$index]);
                            continue;
                        }

                        // skip providers/replacers
                        if ($match->getName() !== $package->getName()) {
                            unset($matches[$index]);
                            continue;
                        }

                        $matches[$index] = $match->getId();
                    }

                    // select prefered package according to policy rules
                    if ($matches && $matches = $policy->selectPreferedPackages($pool, array(), $matches)) {
                        $newPackage = $pool->literalToPackage($matches[0]);

                        if ($task === 'force-links' && $newPackage) {
                            $package->setRequires($newPackage->getRequires());
                            $package->setConflicts($newPackage->getConflicts());
                            $package->setProvides($newPackage->getProvides());
                            $package->setReplaces($newPackage->getReplaces());
                        }

                        if ($task === 'force-updates' && $newPackage && (
                            (($newPackage->getSourceReference() && $newPackage->getSourceReference() !== $package->getSourceReference())
                                || ($newPackage->getDistReference() && $newPackage->getDistReference() !== $package->getDistReference())
                            )
                        )) {
                            $operations[] = new UpdateOperation($package, $newPackage);
                        }
                    }
                }

                if ($task === 'force-updates') {
                    // force installed package to update to referenced version if it does not match the installed version
                    $references = $this->package->getReferences();

                    if (isset($references[$package->getName()]) && $references[$package->getName()] !== $package->getSourceReference()) {
                        // changing the source ref to update to will be handled in the operations loop below
                        $operations[] = new UpdateOperation($package, clone $package);
                    }
                }
            }
        }

        return $operations;
    }

    private function getRootAliases()
    {
        if (!$this->update && $this->locker->isLocked()) {
            $aliases = $this->locker->getAliases();
        } else {
            $aliases = $this->package->getAliases();
        }

        $normalizedAliases = array();

        foreach ($aliases as $alias) {
            $normalizedAliases[$alias['package']][$alias['version']] = array(
                'alias' => $alias['alias'],
                'alias_normalized' => $alias['alias_normalized']
            );
        }

        return $normalizedAliases;
    }

    private function aliasPlatformPackages(PlatformRepository $platformRepo, $aliases)
    {
        foreach ($aliases as $package => $versions) {
            foreach ($versions as $version => $alias) {
                $packages = $platformRepo->findPackages($package, $version);
                foreach ($packages as $package) {
                    $aliasPackage = new AliasPackage($package, $alias['alias_normalized'], $alias['alias']);
                    $aliasPackage->setRootPackageAlias(true);
                    $platformRepo->addPackage($aliasPackage);
                }
            }
        }
    }

    private function isUpdateable(PackageInterface $package)
    {
        if (!$this->updateWhitelist) {
            throw new \LogicException('isUpdateable should only be called when a whitelist is present');
        }

        foreach ($this->updateWhitelist as $whiteListedPattern => $void) {
            $patternRegexp = $this->packageNameToRegexp($whiteListedPattern);
            if (preg_match($patternRegexp, $package->getName())) {
                return true;
            }
        }

        return false;
    }

    /**
     * Build a regexp from a package name, expanding * globs as required
     *
     * @param  string $whiteListedPattern
     * @return string
     */
    private function packageNameToRegexp($whiteListedPattern)
    {
        $cleanedWhiteListedPattern = str_replace('\\*', '.*', preg_quote($whiteListedPattern));

        return "{^" . $cleanedWhiteListedPattern . "$}i";
    }

    private function extractPlatformRequirements($links)
    {
        $platformReqs = array();
        foreach ($links as $link) {
            if (preg_match(PlatformRepository::PLATFORM_PACKAGE_REGEX, $link->getTarget())) {
                $platformReqs[$link->getTarget()] = $link->getPrettyConstraint();
            }
        }

        return $platformReqs;
    }

    /**
     * Adds all dependencies of the update whitelist to the whitelist, too.
     *
     * Packages which are listed as requirements in the root package will be
     * skipped including their dependencies, unless they are listed in the
     * update whitelist themselves.
     *
     * @param RepositoryInterface $localRepo
     * @param boolean             $devMode
     * @param array               $rootRequires    An array of links to packages in require of the root package
     * @param array               $rootDevRequires An array of links to packages in require-dev of the root package
     */
    private function whitelistUpdateDependencies($localRepo, $devMode, array $rootRequires, array $rootDevRequires)
    {
        if (!$this->updateWhitelist) {
            return;
        }

        $requiredPackageNames = array();
        foreach (array_merge($rootRequires, $rootDevRequires) as $require) {
            $requiredPackageNames[] = $require->getTarget();
        }

        if ($devMode) {
            $rootRequires = array_merge($rootRequires, $rootDevRequires);
        }

        $skipPackages = array();
        foreach ($rootRequires as $require) {
            $skipPackages[$require->getTarget()] = true;
        }

        $pool = new Pool;
        $pool->addRepository($localRepo);

        $seen = array();

        $rootRequiredPackageNames = array_keys($rootRequires);

        foreach ($this->updateWhitelist as $packageName => $void) {
            $packageQueue = new \SplQueue;

            $depPackages = $pool->whatProvides($packageName);

            $nameMatchesRequiredPackage = in_array($packageName, $requiredPackageNames, true);

            // check if the name is a glob pattern that did not match directly
            if (!$nameMatchesRequiredPackage) {
                $whitelistPatternRegexp = $this->packageNameToRegexp($packageName);
                foreach ($rootRequiredPackageNames as $rootRequiredPackageName) {
                    if (preg_match($whitelistPatternRegexp, $rootRequiredPackageName)) {
                        $nameMatchesRequiredPackage = true;
                        break;
                    }
                }
            }

            if (count($depPackages) == 0 && !$nameMatchesRequiredPackage && !in_array($packageName, array('nothing', 'lock'))) {
                $this->io->write('<warning>Package "' . $packageName . '" listed for update is not installed. Ignoring.</warning>');
            }

            foreach ($depPackages as $depPackage) {
                $packageQueue->enqueue($depPackage);
            }

            while (!$packageQueue->isEmpty()) {
                $package = $packageQueue->dequeue();
                if (isset($seen[$package->getId()])) {
                    continue;
                }

                $seen[$package->getId()] = true;
                $this->updateWhitelist[$package->getName()] = true;

                if (!$this->whitelistDependencies) {
                    continue;
                }

                $requires = $package->getRequires();

                foreach ($requires as $require) {
                    $requirePackages = $pool->whatProvides($require->getTarget());

                    foreach ($requirePackages as $requirePackage) {
                        if (isset($skipPackages[$requirePackage->getName()])) {
                            continue;
                        }
                        $packageQueue->enqueue($requirePackage);
                    }
                }
            }
        }
    }

    /**
     * Replace local repositories with InstalledArrayRepository instances
     *
     * This is to prevent any accidental modification of the existing repos on disk
     *
     * @param RepositoryManager $rm
     */
    private function mockLocalRepositories(RepositoryManager $rm)
    {
        $packages = array();
        foreach ($rm->getLocalRepository()->getPackages() as $package) {
            $packages[(string) $package] = clone $package;
        }
        foreach ($packages as $key => $package) {
            if ($package instanceof AliasPackage) {
                $alias = (string) $package->getAliasOf();
                $packages[$key] = new AliasPackage($packages[$alias], $package->getVersion(), $package->getPrettyVersion());
            }
        }
        $rm->setLocalRepository(
            new InstalledArrayRepository($packages)
        );
    }

    /**
     * Create Installer
     *
     * @param  IOInterface $io
     * @param  Composer    $composer
     * @return Installer
     */
    public static function create(IOInterface $io, Composer $composer)
    {
        return new static(
            $io,
            $composer->getConfig(),
            $composer->getPackage(),
            $composer->getDownloadManager(),
            $composer->getRepositoryManager(),
            $composer->getLocker(),
            $composer->getInstallationManager(),
            $composer->getEventDispatcher(),
            $composer->getAutoloadGenerator()
        );
    }

    public function setAdditionalInstalledRepository(RepositoryInterface $additionalInstalledRepository)
    {
        $this->additionalInstalledRepository = $additionalInstalledRepository;

        return $this;
    }

    /**
     * Whether to run in drymode or not
     *
     * @param  boolean   $dryRun
     * @return Installer
     */
    public function setDryRun($dryRun = true)
    {
        $this->dryRun = (boolean) $dryRun;

        return $this;
    }

    /**
     * Checks, if this is a dry run (simulation mode).
     *
     * @return bool
     */
    public function isDryRun()
    {
        return $this->dryRun;
    }

    /**
     * prefer source installation
     *
     * @param  boolean   $preferSource
     * @return Installer
     */
    public function setPreferSource($preferSource = true)
    {
        $this->preferSource = (boolean) $preferSource;

        return $this;
    }

    /**
     * prefer dist installation
     *
     * @param  boolean   $preferDist
     * @return Installer
     */
    public function setPreferDist($preferDist = true)
    {
        $this->preferDist = (boolean) $preferDist;

        return $this;
    }

    /**
     * Whether or not generated autoloader are optimized
     *
     * @param  bool      $optimizeAutoloader
     * @return Installer
     */
    public function setOptimizeAutoloader($optimizeAutoloader = false)
    {
        $this->optimizeAutoloader = (boolean) $optimizeAutoloader;

        return $this;
    }

    /**
     * update packages
     *
     * @param  boolean   $update
     * @return Installer
     */
    public function setUpdate($update = true)
    {
        $this->update = (boolean) $update;

        return $this;
    }

    /**
     * enables dev packages
     *
     * @param  boolean   $devMode
     * @return Installer
     */
    public function setDevMode($devMode = true)
    {
        $this->devMode = (boolean) $devMode;

        return $this;
    }

    /**
     * set whether to run scripts or not
     *
     * @param  boolean   $runScripts
     * @return Installer
     */
    public function setRunScripts($runScripts = true)
    {
        $this->runScripts = (boolean) $runScripts;

        return $this;
    }

    /**
     * set the config instance
     *
     * @param  Config    $config
     * @return Installer
     */
    public function setConfig(Config $config)
    {
        $this->config = $config;

        return $this;
    }

    /**
     * run in verbose mode
     *
     * @param  boolean   $verbose
     * @return Installer
     */
    public function setVerbose($verbose = true)
    {
        $this->verbose = (boolean) $verbose;

        return $this;
    }

    /**
<<<<<<< HEAD
     * Checks, if running in verbose mode.
     *
     * @return bool
     */
    public function isVerbose()
    {
        return $this->verbose;
=======
     * set ignore Platform Package requirements
     *
     * @param  boolean   $ignorePlatformPackage
     * @return Installer
     */
    public function setIgnorePlatformPackage($ignorePlatformPackage = false) {
        $this->ignorePlatformPackage = (boolean) $ignorePlatformPackage;

        return $this;
>>>>>>> b7fa302b
    }

    /**
     * restrict the update operation to a few packages, all other packages
     * that are already installed will be kept at their current version
     *
     * @param  array     $packages
     * @return Installer
     */
    public function setUpdateWhitelist(array $packages)
    {
        $this->updateWhitelist = array_flip(array_map('strtolower', $packages));

        return $this;
    }

    /**
     * Should dependencies of whitelisted packages be updated recursively?
     *
     * @param  boolean   $updateDependencies
     * @return Installer
     */
    public function setWhitelistDependencies($updateDependencies = true)
    {
        $this->whitelistDependencies = (boolean) $updateDependencies;

        return $this;
    }

    /**
     * Disables plugins.
     *
     * Call this if you want to ensure that third-party code never gets
     * executed. The default is to automatically install, and execute
     * custom third-party installers.
     *
     * @return Installer
     */
    public function disablePlugins()
    {
        $this->installationManager->disablePlugins();

        return $this;
    }
}<|MERGE_RESOLUTION|>--- conflicted
+++ resolved
@@ -1168,7 +1168,6 @@
     }
 
     /**
-<<<<<<< HEAD
      * Checks, if running in verbose mode.
      *
      * @return bool
@@ -1176,17 +1175,19 @@
     public function isVerbose()
     {
         return $this->verbose;
-=======
+    }
+
+    /**
      * set ignore Platform Package requirements
      *
      * @param  boolean   $ignorePlatformPackage
      * @return Installer
      */
-    public function setIgnorePlatformPackage($ignorePlatformPackage = false) {
+    public function setIgnorePlatformPackage($ignorePlatformPackage = false)
+    {
         $this->ignorePlatformPackage = (boolean) $ignorePlatformPackage;
 
         return $this;
->>>>>>> b7fa302b
     }
 
     /**
